--- conflicted
+++ resolved
@@ -31,11 +31,7 @@
 
 struct SaveVMParams {
     int enabled;
-<<<<<<< HEAD
-    const char name[256];
-=======
     char name[256];
->>>>>>> 975e856c
 };
 
 typedef struct MigrationState MigrationState;
